--- conflicted
+++ resolved
@@ -348,269 +348,270 @@
         return 
 
 
-<<<<<<< HEAD
-steps_info = ''' 
-{
-  "steps": [
+if __name__ == "__main__":
+
+    steps_info = ''' 
     {
-      "step_number": 1,
-      "operation": "transfer",
-      "description": "转移PCR产物或酶促反应液至0.05ml 96孔板中",
-      "parameters": {
-        "source": "P1",
-        "target": "P11",
-        "tip_rack": "BC230",
-        "volume": 50
-      }
-    },
-    {
-      "step_number": 2,
-      "operation": "transfer",
-      "description": "加入2倍体积Bind Beads BC至产物中",
-      "parameters": {
-        "source": "P2",
-        "target": "P11",
-        "tip_rack": "BC230",
-        "volume": 100
-      }
-    },
-    {
-      "step_number": 3,
-      "operation": "move_labware",
-      "description": "移动P11至Orbital1用于振荡混匀",
-      "parameters": {
-        "source": "P11",
-        "target": "Orbital1"
-      }
-    },
-    {
-      "step_number": 4,
-      "operation": "oscillation",
-      "description": "在Orbital1上振荡混匀Bind Beads BC与PCR产物（700-900rpm，300秒）",
-      "parameters": {
-        "rpm": 800,
-        "time": 300
-      }
-    },
-    {
-      "step_number": 5,
-      "operation": "move_labware",
-      "description": "移动混匀后的板回P11",
-      "parameters": {
-        "source": "Orbital1",
-        "target": "P11"
-      }
-    },
-    {
-      "step_number": 6,
-      "operation": "move_labware",
-      "description": "将P11移动到磁力架（P12）吸附3分钟",
-      "parameters": {
-        "source": "P11",
-        "target": "P12"
-      }
-    },
-    {
-      "step_number": 7,
-      "operation": "incubation",
-      "description": "磁力架上室温静置3分钟完成吸附",
-      "parameters": {
-        "time": 180
-      }
-    },
-    {
-      "step_number": 8,
-      "operation": "transfer",
-      "description": "去除上清液至废液槽",
-      "parameters": {
-        "source": "P12",
-        "target": "P22",
-        "tip_rack": "BC230",
-        "volume": 150
-      }
-    },
-    {
-      "step_number": 9,
-      "operation": "transfer",
-      "description": "加入300-500μl 75%乙醇清洗",
-      "parameters": {
-        "source": "P3",
-        "target": "P12",
-        "tip_rack": "BC230",
-        "volume": 400
-      }
-    },
-    {
-      "step_number": 10,
-      "operation": "move_labware",
-      "description": "移动清洗板到Orbital1进行振荡",
-      "parameters": {
-        "source": "P12",
-        "target": "Orbital1"
-      }
-    },
-    {
-      "step_number": 11,
-      "operation": "oscillation",
-      "description": "乙醇清洗液振荡混匀（700-900rpm, 45秒）",
-      "parameters": {
-        "rpm": 800,
-        "time": 45
-      }
-    },
-    {
-      "step_number": 12,
-      "operation": "move_labware",
-      "description": "振荡后将板移回磁力架P12吸附",
-      "parameters": {
-        "source": "Orbital1",
-        "target": "P12"
-      }
-    },
-    {
-      "step_number": 13,
-      "operation": "incubation",
-      "description": "吸附3分钟",
-      "parameters": {
-        "time": 180
-      }
-    },
-    {
-      "step_number": 14,
-      "operation": "transfer",
-      "description": "去除乙醇上清液至废液槽",
-      "parameters": {
-        "source": "P12",
-        "target": "P22",
-        "tip_rack": "BC230",
-        "volume": 400
-      }
-    },
-    {
-      "step_number": 15,
-      "operation": "transfer",
-      "description": "第二次加入300-500μl 75%乙醇清洗",
-      "parameters": {
-        "source": "P3",
-        "target": "P12",
-        "tip_rack": "BC230",
-        "volume": 400
-      }
-    },
-    {
-      "step_number": 16,
-      "operation": "move_labware",
-      "description": "再次移动清洗板到Orbital1振荡",
-      "parameters": {
-        "source": "P12",
-        "target": "Orbital1"
-      }
-    },
-    {
-      "step_number": 17,
-      "operation": "oscillation",
-      "description": "再次乙醇清洗液振荡混匀（700-900rpm, 45秒）",
-      "parameters": {
-        "rpm": 800,
-        "time": 45
-      }
-    },
-    {
-      "step_number": 18,
-      "operation": "move_labware",
-      "description": "振荡后板送回磁力架P12吸附",
-      "parameters": {
-        "source": "Orbital1",
-        "target": "P12"
-      }
-    },
-    {
-      "step_number": 19,
-      "operation": "incubation",
-      "description": "再次吸附3分钟",
-      "parameters": {
-        "time": 180
-      }
-    },
-    {
-      "step_number": 20,
-      "operation": "transfer",
-      "description": "去除乙醇上清液至废液槽",
-      "parameters": {
-        "source": "P12",
-        "target": "P22",
-        "tip_rack": "BC230",
-        "volume": 400
-      }
-    },
-    {
-      "step_number": 21,
-      "operation": "incubation",
-      "description": "空气干燥15分钟",
-      "parameters": {
-        "time": 900
-      }
-    },
-    {
-      "step_number": 22,
-      "operation": "transfer",
-      "description": "加30-50μl Elution Buffer洗脱",
-      "parameters": {
-        "source": "P4",
-        "target": "P12",
-        "tip_rack": "BC230",
-        "volume": 40
-      }
-    },
-    {
-      "step_number": 23,
-      "operation": "move_labware",
-      "description": "移动到Orbital1振荡混匀（60秒）",
-      "parameters": {
-        "source": "P12",
-        "target": "Orbital1"
-      }
-    },
-    {
-      "step_number": 24,
-      "operation": "oscillation",
-      "description": "Elution Buffer振荡混匀（700-900rpm, 60秒）",
-      "parameters": {
-        "rpm": 800,
-        "time": 60
-      }
-    },
-    {
-      "step_number": 25,
-      "operation": "move_labware",
-      "description": "振荡后送回磁力架P12",
-      "parameters": {
-        "source": "Orbital1",
-        "target": "P12"
-      }
-    },
-    {
-      "step_number": 26,
-      "operation": "incubation",
-      "description": "室温静置3分钟（洗脱反应）",
-      "parameters": {
-        "time": 180
-      }
-    },
-    {
-      "step_number": 27,
-      "operation": "transfer",
-      "description": "将上清液（DNA）转移到新板（P13）",
-      "parameters": {
-        "source": "P12",
-        "target": "P13",
-        "tip_rack": "BC230",
-        "volume": 40
-      }
+      "steps": [
+        {
+          "step_number": 1,
+          "operation": "transfer",
+          "description": "转移PCR产物或酶促反应液至0.05ml 96孔板中",
+          "parameters": {
+            "source": "P1",
+            "target": "P11",
+            "tip_rack": "BC230",
+            "volume": 50
+          }
+        },
+        {
+          "step_number": 2,
+          "operation": "transfer",
+          "description": "加入2倍体积Bind Beads BC至产物中",
+          "parameters": {
+            "source": "P2",
+            "target": "P11",
+            "tip_rack": "BC230",
+            "volume": 100
+          }
+        },
+        {
+          "step_number": 3,
+          "operation": "move_labware",
+          "description": "移动P11至Orbital1用于振荡混匀",
+          "parameters": {
+            "source": "P11",
+            "target": "Orbital1"
+          }
+        },
+        {
+          "step_number": 4,
+          "operation": "oscillation",
+          "description": "在Orbital1上振荡混匀Bind Beads BC与PCR产物（700-900rpm，300秒）",
+          "parameters": {
+            "rpm": 800,
+            "time": 300
+          }
+        },
+        {
+          "step_number": 5,
+          "operation": "move_labware",
+          "description": "移动混匀后的板回P11",
+          "parameters": {
+            "source": "Orbital1",
+            "target": "P11"
+          }
+        },
+        {
+          "step_number": 6,
+          "operation": "move_labware",
+          "description": "将P11移动到磁力架（P12）吸附3分钟",
+          "parameters": {
+            "source": "P11",
+            "target": "P12"
+          }
+        },
+        {
+          "step_number": 7,
+          "operation": "incubation",
+          "description": "磁力架上室温静置3分钟完成吸附",
+          "parameters": {
+            "time": 180
+          }
+        },
+        {
+          "step_number": 8,
+          "operation": "transfer",
+          "description": "去除上清液至废液槽",
+          "parameters": {
+            "source": "P12",
+            "target": "P22",
+            "tip_rack": "BC230",
+            "volume": 150
+          }
+        },
+        {
+          "step_number": 9,
+          "operation": "transfer",
+          "description": "加入300-500μl 75%乙醇清洗",
+          "parameters": {
+            "source": "P3",
+            "target": "P12",
+            "tip_rack": "BC230",
+            "volume": 400
+          }
+        },
+        {
+          "step_number": 10,
+          "operation": "move_labware",
+          "description": "移动清洗板到Orbital1进行振荡",
+          "parameters": {
+            "source": "P12",
+            "target": "Orbital1"
+          }
+        },
+        {
+          "step_number": 11,
+          "operation": "oscillation",
+          "description": "乙醇清洗液振荡混匀（700-900rpm, 45秒）",
+          "parameters": {
+            "rpm": 800,
+            "time": 45
+          }
+        },
+        {
+          "step_number": 12,
+          "operation": "move_labware",
+          "description": "振荡后将板移回磁力架P12吸附",
+          "parameters": {
+            "source": "Orbital1",
+            "target": "P12"
+          }
+        },
+        {
+          "step_number": 13,
+          "operation": "incubation",
+          "description": "吸附3分钟",
+          "parameters": {
+            "time": 180
+          }
+        },
+        {
+          "step_number": 14,
+          "operation": "transfer",
+          "description": "去除乙醇上清液至废液槽",
+          "parameters": {
+            "source": "P12",
+            "target": "P22",
+            "tip_rack": "BC230",
+            "volume": 400
+          }
+        },
+        {
+          "step_number": 15,
+          "operation": "transfer",
+          "description": "第二次加入300-500μl 75%乙醇清洗",
+          "parameters": {
+            "source": "P3",
+            "target": "P12",
+            "tip_rack": "BC230",
+            "volume": 400
+          }
+        },
+        {
+          "step_number": 16,
+          "operation": "move_labware",
+          "description": "再次移动清洗板到Orbital1振荡",
+          "parameters": {
+            "source": "P12",
+            "target": "Orbital1"
+          }
+        },
+        {
+          "step_number": 17,
+          "operation": "oscillation",
+          "description": "再次乙醇清洗液振荡混匀（700-900rpm, 45秒）",
+          "parameters": {
+            "rpm": 800,
+            "time": 45
+          }
+        },
+        {
+          "step_number": 18,
+          "operation": "move_labware",
+          "description": "振荡后板送回磁力架P12吸附",
+          "parameters": {
+            "source": "Orbital1",
+            "target": "P12"
+          }
+        },
+        {
+          "step_number": 19,
+          "operation": "incubation",
+          "description": "再次吸附3分钟",
+          "parameters": {
+            "time": 180
+          }
+        },
+        {
+          "step_number": 20,
+          "operation": "transfer",
+          "description": "去除乙醇上清液至废液槽",
+          "parameters": {
+            "source": "P12",
+            "target": "P22",
+            "tip_rack": "BC230",
+            "volume": 400
+          }
+        },
+        {
+          "step_number": 21,
+          "operation": "incubation",
+          "description": "空气干燥15分钟",
+          "parameters": {
+            "time": 900
+          }
+        },
+        {
+          "step_number": 22,
+          "operation": "transfer",
+          "description": "加30-50μl Elution Buffer洗脱",
+          "parameters": {
+            "source": "P4",
+            "target": "P12",
+            "tip_rack": "BC230",
+            "volume": 40
+          }
+        },
+        {
+          "step_number": 23,
+          "operation": "move_labware",
+          "description": "移动到Orbital1振荡混匀（60秒）",
+          "parameters": {
+            "source": "P12",
+            "target": "Orbital1"
+          }
+        },
+        {
+          "step_number": 24,
+          "operation": "oscillation",
+          "description": "Elution Buffer振荡混匀（700-900rpm, 60秒）",
+          "parameters": {
+            "rpm": 800,
+            "time": 60
+          }
+        },
+        {
+          "step_number": 25,
+          "operation": "move_labware",
+          "description": "振荡后送回磁力架P12",
+          "parameters": {
+            "source": "Orbital1",
+            "target": "P12"
+          }
+        },
+        {
+          "step_number": 26,
+          "operation": "incubation",
+          "description": "室温静置3分钟（洗脱反应）",
+          "parameters": {
+            "time": 180
+          }
+        },
+        {
+          "step_number": 27,
+          "operation": "transfer",
+          "description": "将上清液（DNA）转移到新板（P13）",
+          "parameters": {
+            "source": "P12",
+            "target": "P13",
+            "tip_rack": "BC230",
+            "volume": 40
+          }
+        }
+      ]
     }
-  ]
-}
-'''
+    '''
 
 
 
@@ -628,288 +629,16 @@
             "A1"
         ]
     },
-=======
-if __name__ == "__main__":
-
-    steps_info = ''' 
->>>>>>> 101c1bc3
     {
-      "steps": [
-        {
-          "step_number": 1,
-          "operation": "transfer",
-          "description": "转移PCR产物或酶促反应液至0.05ml 96孔板中",
-          "parameters": {
-            "source": "P1",
-            "target": "P11",
-            "tip_rack": "BC230",
-            "volume": 50
-          }
-        },
-        {
-          "step_number": 2,
-          "operation": "transfer",
-          "description": "加入2倍体积Bind Beads BC至产物中",
-          "parameters": {
-            "source": "P2",
-            "target": "P11",
-            "tip_rack": "BC230",
-            "volume": 100
-          }
-        },
-        {
-          "step_number": 3,
-          "operation": "move_labware",
-          "description": "移动P11至Orbital1用于振荡混匀",
-          "parameters": {
-            "source": "P11",
-            "target": "Orbital1"
-          }
-        },
-        {
-          "step_number": 4,
-          "operation": "oscillation",
-          "description": "在Orbital1上振荡混匀Bind Beads BC与PCR产物（700-900rpm，300秒）",
-          "parameters": {
-            "rpm": 800,
-            "time": 300
-          }
-        },
-        {
-          "step_number": 5,
-          "operation": "move_labware",
-          "description": "移动混匀后的板回P11",
-          "parameters": {
-            "source": "Orbital1",
-            "target": "P11"
-          }
-        },
-        {
-          "step_number": 6,
-          "operation": "move_labware",
-          "description": "将P11移动到磁力架（P12）吸附3分钟",
-          "parameters": {
-            "source": "P11",
-            "target": "P12"
-          }
-        },
-        {
-          "step_number": 7,
-          "operation": "incubation",
-          "description": "磁力架上室温静置3分钟完成吸附",
-          "parameters": {
-            "time": 180
-          }
-        },
-        {
-          "step_number": 8,
-          "operation": "transfer",
-          "description": "去除上清液至废液槽",
-          "parameters": {
-            "source": "P12",
-            "target": "P22",
-            "tip_rack": "BC230",
-            "volume": 150
-          }
-        },
-        {
-          "step_number": 9,
-          "operation": "transfer",
-          "description": "加入300-500μl 75%乙醇清洗",
-          "parameters": {
-            "source": "P3",
-            "target": "P12",
-            "tip_rack": "BC230",
-            "volume": 400
-          }
-        },
-        {
-          "step_number": 10,
-          "operation": "move_labware",
-          "description": "移动清洗板到Orbital1进行振荡",
-          "parameters": {
-            "source": "P12",
-            "target": "Orbital1"
-          }
-        },
-        {
-          "step_number": 11,
-          "operation": "oscillation",
-          "description": "乙醇清洗液振荡混匀（700-900rpm, 45秒）",
-          "parameters": {
-            "rpm": 800,
-            "time": 45
-          }
-        },
-        {
-          "step_number": 12,
-          "operation": "move_labware",
-          "description": "振荡后将板移回磁力架P12吸附",
-          "parameters": {
-            "source": "Orbital1",
-            "target": "P12"
-          }
-        },
-        {
-          "step_number": 13,
-          "operation": "incubation",
-          "description": "吸附3分钟",
-          "parameters": {
-            "time": 180
-          }
-        },
-        {
-          "step_number": 14,
-          "operation": "transfer",
-          "description": "去除乙醇上清液至废液槽",
-          "parameters": {
-            "source": "P12",
-            "target": "P22",
-            "tip_rack": "BC230",
-            "volume": 400
-          }
-        },
-        {
-          "step_number": 15,
-          "operation": "transfer",
-          "description": "第二次加入300-500μl 75%乙醇清洗",
-          "parameters": {
-            "source": "P3",
-            "target": "P12",
-            "tip_rack": "BC230",
-            "volume": 400
-          }
-        },
-        {
-          "step_number": 16,
-          "operation": "move_labware",
-          "description": "再次移动清洗板到Orbital1振荡",
-          "parameters": {
-            "source": "P12",
-            "target": "Orbital1"
-          }
-        },
-        {
-          "step_number": 17,
-          "operation": "oscillation",
-          "description": "再次乙醇清洗液振荡混匀（700-900rpm, 45秒）",
-          "parameters": {
-            "rpm": 800,
-            "time": 45
-          }
-        },
-        {
-          "step_number": 18,
-          "operation": "move_labware",
-          "description": "振荡后板送回磁力架P12吸附",
-          "parameters": {
-            "source": "Orbital1",
-            "target": "P12"
-          }
-        },
-        {
-          "step_number": 19,
-          "operation": "incubation",
-          "description": "再次吸附3分钟",
-          "parameters": {
-            "time": 180
-          }
-        },
-        {
-          "step_number": 20,
-          "operation": "transfer",
-          "description": "去除乙醇上清液至废液槽",
-          "parameters": {
-            "source": "P12",
-            "target": "P22",
-            "tip_rack": "BC230",
-            "volume": 400
-          }
-        },
-        {
-          "step_number": 21,
-          "operation": "incubation",
-          "description": "空气干燥15分钟",
-          "parameters": {
-            "time": 900
-          }
-        },
-        {
-          "step_number": 22,
-          "operation": "transfer",
-          "description": "加30-50μl Elution Buffer洗脱",
-          "parameters": {
-            "source": "P4",
-            "target": "P12",
-            "tip_rack": "BC230",
-            "volume": 40
-          }
-        },
-        {
-          "step_number": 23,
-          "operation": "move_labware",
-          "description": "移动到Orbital1振荡混匀（60秒）",
-          "parameters": {
-            "source": "P12",
-            "target": "Orbital1"
-          }
-        },
-        {
-          "step_number": 24,
-          "operation": "oscillation",
-          "description": "Elution Buffer振荡混匀（700-900rpm, 60秒）",
-          "parameters": {
-            "rpm": 800,
-            "time": 60
-          }
-        },
-        {
-          "step_number": 25,
-          "operation": "move_labware",
-          "description": "振荡后送回磁力架P12",
-          "parameters": {
-            "source": "Orbital1",
-            "target": "P12"
-          }
-        },
-        {
-          "step_number": 26,
-          "operation": "incubation",
-          "description": "室温静置3分钟（洗脱反应）",
-          "parameters": {
-            "time": 180
-          }
-        },
-        {
-          "step_number": 27,
-          "operation": "transfer",
-          "description": "将上清液（DNA）转移到新板（P13）",
-          "parameters": {
-            "source": "P12",
-            "target": "P13",
-            "tip_rack": "BC230",
-            "volume": 40
-          }
-        }
-      ]
-    }
-    '''
-
-
-    labware_with_liquid = '''
-    [    {
-            "id": "stock plate on P1",
-            "parent": "deck",
-            "slot_on_deck": "P1",
-            "class_name": "nest_12_reservoir_15ml",
-            "liquid_type": [
-                "master_mix"
-            ],
-            "liquid_volume": [10000],
-            "liquid_input_wells": [
-                "A1"
-            ]
-        },
+        "id": "Tip Rack BC230 TL2",
+        "parent": "deck",
+        "slot_on_deck": "TL2",
+        "class_name": "BC230",
+        "liquid_type": [],
+        "liquid_volume": [],
+        "liquid_input_wells": [
+        ]
+    },
         {
             "id": "Tip Rack BC230 TL2",
             "parent": "deck",
@@ -1097,16 +826,7 @@
     
     '''
 
-    handler = LiquidHandlerBiomek()
-    handler.temp_protocol = {
-        "meta": {},
-        "labwares": [],
-        "steps": []
-    }
-<<<<<<< HEAD
-]
-
-'''
+
 
 handler = LiquidHandlerBiomek()
 
@@ -1132,25 +852,3 @@
                             dispense_techniques='MC P300 high'
                             )
 
-=======
-
-    input_steps = json.loads(steps_info)
-    labwares = json.loads(labware_with_liquid)
-
-    for step in input_steps['steps']:
-        if step['operation'] != 'transfer':
-            continue
-        parameters = step['parameters']
-        tip_rack=parameters['tip_rack']
-        # 找到labwares中与tip_rack匹配的项的id
-        tip_rack_id = [lw['id'] for lw in labwares if lw['class_name'] == tip_rack][0]
-
-        handler.transfer_biomek(source=parameters['source'],
-                                target=parameters['target'],
-                                volume=parameters['volume'],
-                                tip_rack=tip_rack_id,
-                                aspirate_techniques='MC P300 high',
-                                dispense_techniques='MC P300 high'
-                                )
-    print(json.dumps(handler.temp_protocol['steps'],indent=4, ensure_ascii=False))
->>>>>>> 101c1bc3
