import json
import pathlib
from typing import Sequence, Optional, List, Union, Literal

import requests
from geometry_msgs.msg import Point
from pylabrobot.liquid_handling import LiquidHandler
from pylabrobot.resources import (
    TipRack,
    Container,
    Coordinate,
)
<<<<<<< HEAD
import copy
=======
from unilabos_msgs.msg import Resource

>>>>>>> 6ae77e04
from unilabos.ros.nodes.resource_tracker import DeviceNodeResourceTracker  # type: ignore


class LiquidHandlerBiomek:
    """
    Biomek液体处理器的实现类，继承自LiquidHandlerAbstract。
    该类用于处理Biomek液体处理器的特定操作。
    """

    def __init__(self, *args, **kwargs):
        super().__init__(*args, **kwargs)
        self._status = "Idle"  # 初始状态为 Idle
        self._success = False  # 初始成功状态为 False
        self._status_queue = kwargs.get("status_queue", None)  # 状态队列
        self.temp_protocol = {}
        self.py32_path = "/opt/py32"  # Biomek的Python 3.2路径
        
        # 预定义的仪器分类
        self.tip_racks = [
            "BC230", "BC1025F", "BC50", "TipRack200", "TipRack1000",
            "tip", "tips", "Tip", "Tips"
        ]
        
        self.reservoirs = [
            "AgilentReservoir", "nest_12_reservoir_15ml", "nest_1_reservoir_195ml",
            "reservoir", "Reservoir", "waste", "Waste"
        ]
        
        self.plates_96 = [
            "BCDeep96Round", "Matrix96_750uL", "NEST 2ml Deep Well Plate", "nest_96_wellplate_100ul_pcr_full_skirt",
            "nest_96_wellplate_200ul_flat", "Matrix96", "96", "plate", "Plate"
        ]
        
        self.aspirate_techniques = {
            'MC P300 high':{       
                            'Position': 'P1', 
                            'Height': -2.0, 
                            'Volume': '50', 
                            'liquidtype': 'Well Contents', 
                            'WellsX': 12, 
                            'LabwareClass': 'Matrix96_750uL', 
                            'AutoSelectPrototype': True, 
                            'ColsFirst': True, 
                            'CustomHeight': False, 
                            'DataSetPattern': False, 
                            'HeightFrom': 0, 
                            'LocalPattern': True, 
                            'Operation': 'Aspirate', 
                            'OverrideHeight': False, 
                            'Pattern': (True, True, True, True, True, True, True, True, True, True, True, True, True, True, True, True, True, True, True, True, True, True, True, True, True, True, True, True, True, True, True, True, True, True, True, True, True, True, True, True, True, True, True, True, True, True, True, True, True, True, True, True, True, True, True, True, True, True, True, True, True, True, True, True, True, True, True, True, True, True, True, True, True, True, True, True, True, True, True, True, True, True, True, True, True, True, True, True, True, True, True, True, True, True, True),
                            'Prototype': 'MC P300 High', 
                            'ReferencedPattern': '', 
                            'RowsFirst': False, 
                            'SectionExpression': '', 
                            'SelectionInfo': (1,), 
                            'SetMark': True, 
                            'Source': True, 
                            'StartAtMark': False, 
                            'StartAtSelection': True, 
                            'UseExpression': False},
            }
      
        self.dispense_techniques = {
            'MC P300 high':{       
                          'Position': 'P11', 
                          'Height': -2.0, 
                          'Volume': '50', 
                          'liquidtype': 'Tip Contents', 
                          'WellsX': 12, 
                          'LabwareClass': 'Matrix96_750uL', 
                          'AutoSelectPrototype': True, 
                          'ColsFirst': True, 
                          'CustomHeight': False, 
                          'DataSetPattern': False, 
                          'HeightFrom': 0, 
                          'LocalPattern': True, 
                          'Operation': 'Dispense', 
                          'OverrideHeight': False, 
                          'Pattern': (True, True, True, True, True, True, True, True, True, True, True, True, True, True, True, True, True, True, True, True, True, True, True, True, True, True, True, True, True, True, True, True, True, True, True, True, True, True, True, True, True, True, True, True, True, True, True, True, True, True, True, True, True, True, True, True, True, True, True, True, True, True, True, True, True, True, True, True, True, True, True, True, True, True, True, True, True, True, True, True, True, True, True, True, True, True, True, True, True, True, True, True, True, True, True, True), 
                          'Prototype': 'MC P300 High', 
                          'ReferencedPattern': '', 
                          'RowsFirst': False, 
                          'SectionExpression': '', 
                          'SelectionInfo': (1,), 
                          'SetMark': True, 
                          'Source': False, 
                          'StartAtMark': False, 
                          'StartAtSelection': True, 
                          'UseExpression': False}
        }

    def _get_instrument_type(self, class_name: str) -> str:
        """
        根据class_name判断仪器类型
        
        Returns:
            str: "tip_rack", "reservoir", "plate_96", 或 "unknown"
        """
        # 检查是否是枪头架
        for tip_name in self.tip_racks:
            if tip_name in class_name:
                return "tip_rack"
        
        # 检查是否是储液槽
        for reservoir_name in self.reservoirs:
            if reservoir_name in class_name:
                return "reservoir"
        
        # 检查是否是96孔板
        for plate_name in self.plates_96:
            if plate_name in class_name:
                return "plate_96"
        
        return "unknown"

    @classmethod
    def deserialize(cls, data: dict, allow_marshal: bool = False) -> LiquidHandler:
        return LiquidHandler.deserialize(data, allow_marshal)

    @property
    def success(self):
        """
        获取操作是否成功的状态。

        Returns:
            bool: 如果操作成功，返回True；否则返回False。
        """
        return self._success

    def create_protocol(
        self,
        protocol_name: str,
        protocol_description: str,
        protocol_version: str,
        protocol_author: str,
        protocol_date: str,
        protocol_type: str,
        none_keys: List[str] = [],
    ):
        """
        创建一个新的协议。

        Args:
            protocol_name (str): 协议名称
            protocol_description (str): 协议描述
            protocol_version (str): 协议版本
            protocol_author (str): 协议作者
            protocol_date (str): 协议日期
            protocol_type (str): 协议类型
            none_keys (List[str]): 需要设置为None的键列表

        Returns:
            dict: 创建的协议字典
        """
        self.temp_protocol = {
            "meta": {
                "name": protocol_name,
                "description": protocol_description,
                "version": protocol_version,
                "author": protocol_author,
                "date": protocol_date,
                "type": protocol_type,
            },
            "labwares": {},
            "steps": [],
        }
        return self.temp_protocol

    def run_protocol(self):
        """
        执行创建的实验流程。
        工作站的完整执行流程是，
        从 create_protocol 开始，创建新的 method，
        随后执行 transfer_liquid 等操作向实验流程添加步骤，
        最后 run_protocol 执行整个方法。

        Returns:
            dict: 执行结果
        """
        #use popen or subprocess to create py32 process and communicate send the temp protocol to it
        if not self.temp_protocol:
            raise ValueError("No protocol created. Please create a protocol first.")

        # 模拟执行协议
        self._status = "Running"
        self._success = True
        # 在这里可以添加实际执行协议的逻辑

        response = requests.post("localhost:5000/api/protocols", json=self.temp_protocol)

    def create_resource(
        self,
        resource_tracker: DeviceNodeResourceTracker,
        resources: list[Resource],
        bind_parent_id: str,
        bind_location: dict[str, float],
        liquid_input_slot: list[int],
        liquid_type: list[str],
        liquid_volume: list[int],
        slot_on_deck: int,
    ):
        """
        创建一个新的资源。

        Args:
            device_id (str): 设备ID
            res_id (str): 资源ID
            class_name (str): 资源类名
            parent (str): 父级ID
            bind_locations (Point): 绑定位置
            liquid_input_slot (list[int]): 液体输入槽列表
            liquid_type (list[str]): 液体类型列表
            liquid_volume (list[int]): 液体体积列表
            slot_on_deck (int): 甲板上的槽位

        Returns:
            dict: 创建的资源字典
        """
        # TODO：需要对好接口，下面这个是临时的
        for resource in resources:
            res_id = resource.id
            class_name = resource.name
            parent = bind_parent_id
            liquid_input_slot = liquid_input_slot
            liquid_type = liquid_type
            liquid_volume = liquid_volume
            slot_on_deck = slot_on_deck

            resource = {
                "id": res_id,
                "class": class_name,
                "parent": parent,
                "bind_locations": bind_location,
                "liquid_input_slot": liquid_input_slot,
                "liquid_type": liquid_type,
                "liquid_volume": liquid_volume,
                "slot_on_deck": slot_on_deck,
            }
            self.temp_protocol["labwares"].append(resource)
        return resources

    def transfer_liquid(
        self,
        sources: Sequence[Container],
        targets: Sequence[Container],
        tip_racks: Sequence[TipRack],
        *,
        use_channels: Optional[List[int]] = None,
        asp_vols: Union[List[float], float],
        dis_vols: Union[List[float], float],
        asp_flow_rates: Optional[List[Optional[float]]] = None,
        dis_flow_rates: Optional[List[Optional[float]]] = None,
        offsets: Optional[List[Coordinate]] = None,
        touch_tip: bool = False,
        liquid_height: Optional[List[Optional[float]]] = None,
        blow_out_air_volume: Optional[List[Optional[float]]] = None,
        spread: Literal["wide", "tight", "custom"] = "wide",
        is_96_well: bool = False,
        mix_stage: Optional[Literal["none", "before", "after", "both"]] = "none",
        mix_times: Optional[int] = None,
        mix_vol: Optional[int] = None,
        mix_rate: Optional[int] = None,
        mix_liquid_height: Optional[float] = None,
        delays: Optional[List[int]] = None,
        none_keys: List[str] = []
    ):

        transfer_params = {
            "Span8": False,
            "Pod": "Pod1",
            "items": {},                      
            "Wash": False,
            "Dynamic?": True,
            "AutoSelectActiveWashTechnique": False,
            "ActiveWashTechnique": "",
            "ChangeTipsBetweenDests": False,
            "ChangeTipsBetweenSources": False,
            "DefaultCaption": "",             
            "UseExpression": False,
            "LeaveTipsOn": False,
            "MandrelExpression": "",
            "Repeats": "1",
            "RepeatsByVolume": False,
            "Replicates": "1",
            "ShowTipHandlingDetails": False,
            "ShowTransferDetails": True,
            "Solvent": "Well Content",
            "Span8Wash": False,
            "Span8WashVolume": "2",
            "Span8WasteVolume": "1",
            "SplitVolume": False,
            "SplitVolumeCleaning": False,
            "Stop": "Destinations",
            "TipLocation": "BC1025F",
            "UseCurrentTips": False,    
            "UseDisposableTips": True,
            "UseFixedTips": False,
            "UseJIT": True,
            "UseMandrelSelection": True,
            "UseProbes": [True, True, True, True, True, True, True, True],
            "WashCycles": "1",
            "WashVolume": "110%",
            "Wizard": False
        }

        items: dict = {}
        for idx, (src, dst) in enumerate(zip(sources, targets)):
            items[str(idx)] = {
                "Source": str(src),
                "Destination": str(dst),
                "Volume": dis_vols[idx] 
            }
        transfer_params["items"] = items

        transfer_params["Solvent"] = "Water"
        TipLocation = tip_racks[0].name
        transfer_params["TipLocation"] = TipLocation

        if len(tip_racks) == 1:
                transfer_params['UseCurrentTips'] = True
        elif len(tip_racks) > 1:
            transfer_params["ChangeTipsBetweenDests"] = True

        self.temp_protocol["steps"].append(transfer_params)

        return 

    def instrument_setup_biomek(
        self,
        id: str,
        parent: str,
        slot_on_deck: str,
        class_name: str,
        liquid_type: list[str],
        liquid_volume: list[int],
        liquid_input_wells: list[str],
    ):
        """
        设置Biomek仪器的参数配置，按照DeckItems格式
        
        根据不同的仪器类型（容器、tip rack等）设置相应的参数结构
        位置作为键，配置列表作为值
        """
        
        # 判断仪器类型
        instrument_type = self._get_instrument_type(class_name)
        
        config = None  # 初始化为None

        if instrument_type == "reservoir":
            # 储液槽类型配置
            config = {
                "Properties": {
                    "Name": id, # 使用id作为名称
                    "Device": "",
                    "liquidtype": liquid_type[0] if liquid_type else "Water",
                    "BarCode": "",
                    "SenseEveryTime": False
                },
                "Known": True,
                "Class": f"LabwareClasses\\{class_name}",
                "DataSets": {"Volume": {}},
                "RuntimeDataSets": {"Volume": {}},
                "EvalAmounts": (float(liquid_volume[0]),) if liquid_volume else (0,),
                "Nominal": False,
                "EvalLiquids": (liquid_type[0],) if liquid_type else ("Water",)
            }
            
        elif instrument_type == "plate_96":
            # 96孔板类型配置
            volume_per_well = float(liquid_volume[0]) if liquid_volume else 0
            liquid_per_well = liquid_type[0] if liquid_type else "Water"
            
            config = {
                "Properties": {
                    "Name": id, # 使用id作为名称
                    "Device": "",
                    "liquidtype": liquid_per_well,
                    "BarCode": "",
                    "SenseEveryTime": False
                },
                "Known": True,
                "Class": f"LabwareClasses\\{class_name}",
                "DataSets": {"Volume": {}},
                "RuntimeDataSets": {"Volume": {}},
                "EvalAmounts": tuple([volume_per_well] * 96),
                "Nominal": False,
                "EvalLiquids": tuple([liquid_per_well] * 96)
            }
            
        elif instrument_type == "tip_rack":
            # 枪头架类型配置
            tip_config = {
                "Class": "TipClasses\\T230",
                "Contents": [],
                "_RT_Contents": [],
                "Used": False,
                "RT_Used": False,
                "Dirty": False,
                "RT_Dirty": False,
                "MaxVolumeUsed": 0.0,
                "RT_MaxVolumeUsed": 0.0
            }
            
            config = {
                "Tips": tip_config,
                "RT_Tips": tip_config.copy(),
                "Properties": {},
                "Known": False,
                "Class": f"LabwareClasses\\{class_name}",
                "DataSets": {"Volume": {}},
                "RuntimeDataSets": {"Volume": {}}
            }
        
        # 按照DeckItems格式存储：位置作为键，配置列表作为值
        if config is not None:
            self.temp_protocol["labwares"][slot_on_deck] = [config]
        else:
            # 空位置
            self.temp_protocol["labwares"][slot_on_deck] = []
        
        return

    def transfer_biomek(
        self,
        source: str,
        target: str,
        tip_rack: str,
        volume: float,
        aspirate_techniques: str,
        dispense_techniques: str,
    ):
        """
        处理Biomek的液体转移操作。

        """
        items = []

        asp_params = self.aspirate_techniques.get(aspirate_techniques, {})
        dis_params = self.dispense_techniques.get(dispense_techniques, {})

        asp_params['Position'] = source
        dis_params['Position'] = target
        asp_params['Volume'] = str(volume)
        dis_params['Volume'] = str(volume)

        items.append(asp_params)
        items.append(dis_params)

        transfer_params = {
            "Span8": False,
            "Pod": "Pod1",
            "items": [],                      
            "Wash": False,
            "Dynamic?": True,
            "AutoSelectActiveWashTechnique": False,
            "ActiveWashTechnique": "",
            "ChangeTipsBetweenDests": True,
            "ChangeTipsBetweenSources": False,
            "DefaultCaption": "",             
            "UseExpression": False,
            "LeaveTipsOn": False,
            "MandrelExpression": "",
            "Repeats": "1",
            "RepeatsByVolume": False,
            "Replicates": "1",
            "ShowTipHandlingDetails": False,
            "ShowTransferDetails": True,
            "Solvent": "Water",
            "Span8Wash": False,
            "Span8WashVolume": "2",
            "Span8WasteVolume": "1",
            "SplitVolume": False,
            "SplitVolumeCleaning": False,
            "Stop": "Destinations",
            "TipLocation": "BC230",
            "UseCurrentTips": False,    
            "UseDisposableTips": False,
            "UseFixedTips": False,
            "UseJIT": True,
            "UseMandrelSelection": True,
            "UseProbes": [True, True, True, True, True, True, True, True],
            "WashCycles": "4",
            "WashVolume": "110%",
            "Wizard": False
        }
        transfer_params["items"] = items
        transfer_params["Solvent"] = 'Water'
        transfer_params["TipLocation"] = tip_rack
        tmp={'transfer': transfer_params}
        self.temp_protocol["steps"].append(tmp)

        return


    def move_biomek(
        self,
        source: str,
        target: str,
    ):
        """
        处理Biomek移动板子的操作。

        """

        move_params = {
            "Pod": "Pod1",
            "GripSide": "A1 near",
            "Source": source,
            "Target": target,
            "LeaveBottomLabware": False,
        }
        self.temp_protocol["steps"].append(move_params)

        return
    
    def incubation_biomek(
        self,
        time: int,
    ):
        """
        处理Biomek的孵育操作。
        """
        incubation_params = {
            "Message": "Paused",
            "Location": "the whole system",
            "Time": time,
            "Mode": "TimedResource"
        }
        self.temp_protocol["steps"].append(incubation_params)

        return
    
    def oscillation_biomek(
        self,
        rpm: int,
        time: int,
    ):
        """
        处理Biomek的振荡操作。
        """   
        oscillation_params = {
            'Device': 'OrbitalShaker0',
            'Parameters': (str(rpm), '2', str(time), 'CounterClockwise'), 
            'Command': 'Timed Shake'
        }
        self.temp_protocol["steps"].append(oscillation_params)

        return


if __name__ == "__main__":

    print("=== Biomek完整流程测试 ===")
    print("包含: 仪器设置 + 完整实验步骤")
    
    # 完整的步骤信息（从biomek.py复制）
    steps_info = '''
    {
  "steps": [
    {
      "step_number": 1,
      "operation": "transfer",
      "description": "转移PCR产物或酶促反应液至0.5ml 96孔板中",
      "parameters": {
        "source": "P1",
        "target": "P11",
        "tip_rack": "BC230",
        "volume": 50
      }
    },
    {
      "step_number": 2,
      "operation": "transfer",
      "description": "加入2倍体积的Bind Beads BC至产物中",
      "parameters": {
        "source": "P2",
        "target": "P11",
        "tip_rack": "BC230",
        "volume": 100
      }
    },
    {
      "step_number": 3,
      "operation": "oscillation",
      "description": "振荡混匀300秒",
      "parameters": {
        "rpm": 800,
        "time": 300
      }
    },
    {
      "step_number": 4,
      "operation": "move_labware",
      "description": "转移至96孔磁力架上吸附3分钟",
      "parameters": {
        "source": "P11",
        "target": "P12"
      }
    },
    {
      "step_number": 5,
      "operation": "incubation",
      "description": "吸附3分钟",
      "parameters": {
        "time": 180
      }
    },
    {
      "step_number": 6,
      "operation": "transfer",
      "description": "吸弃或倒除上清液",
      "parameters": {
        "source": "P12",
        "target": "P22",
        "tip_rack": "BC230",
        "volume": 150
      }
    },
    {
      "step_number": 7,
      "operation": "transfer",
      "description": "加入300-500μl 75%乙醇",
      "parameters": {
        "source": "P3",
        "target": "P12",
        "tip_rack": "BC230",
        "volume": 400
      }
    },
    {
      "step_number": 8,
      "operation": "move_labware",
      "description": "移动至振荡器进行振荡混匀",
      "parameters": {
        "source": "P12",
        "target": "Orbital1"
      }
    },
    {
      "step_number": 9,
      "operation": "oscillation",
      "description": "振荡混匀60秒",
      "parameters": {
        "rpm": 800,
        "time": 60
      }
    },
    {
      "step_number": 10,
      "operation": "move_labware",
      "description": "转移至96孔磁力架上吸附3分钟",
      "parameters": {
        "source": "Orbital1",
        "target": "P12"
      }
    },
    {
      "step_number": 11,
      "operation": "incubation",
      "description": "吸附3分钟",
      "parameters": {
        "time": 180
      }
    },
    {
      "step_number": 12,
      "operation": "transfer",
      "description": "吸弃或倒弃废液",
      "parameters": {
        "source": "P12",
        "target": "P22",
        "tip_rack": "BC230",
        "volume": 400
      }
    },
    {
      "step_number": 13,
      "operation": "transfer",
      "description": "重复加入75%乙醇",
      "parameters": {
        "source": "P3",
        "target": "P12",
        "tip_rack": "BC230",
        "volume": 400
      }
    },
    {
      "step_number": 14,
      "operation": "move_labware",
      "description": "移动至振荡器进行振荡混匀",
      "parameters": {
        "source": "P12",
        "target": "Orbital1"
      }
    },
    {
      "step_number": 15,
      "operation": "oscillation",
      "description": "振荡混匀60秒",
      "parameters": {
        "rpm": 800,
        "time": 60
      }
    },
    {
      "step_number": 16,
      "operation": "move_labware",
      "description": "转移至96孔磁力架上吸附3分钟",
      "parameters": {
        "source": "Orbital1",
        "target": "P12"
      }
    },
    {
      "step_number": 17,
      "operation": "incubation",
      "description": "吸附3分钟",
      "parameters": {
        "time": 180
      }
    },
    {
      "step_number": 18,
      "operation": "transfer",
      "description": "吸弃或倒弃废液",
      "parameters": {
        "source": "P12",
        "target": "P22",
        "tip_rack": "BC230",
        "volume": 400
      }
    },
    {
      "step_number": 19,
      "operation": "move_labware",
      "description": "正放96孔板，空气干燥15分钟",
      "parameters": {
        "source": "P12",
        "target": "P13"
      }
    },
    {
      "step_number": 20,
      "operation": "incubation",
      "description": "空气干燥15分钟",
      "parameters": {
        "time": 900
      }
    },
    {
      "step_number": 21,
      "operation": "transfer",
      "description": "加入30-50μl Elution Buffer",
      "parameters": {
        "source": "P4",
        "target": "P13",
        "tip_rack": "BC230",
        "volume": 40
      }
    },
    {
      "step_number": 22,
      "operation": "move_labware",
      "description": "移动至振荡器进行振荡混匀",
      "parameters": {
        "source": "P13",
        "target": "Orbital1"
      }
    },
    {
      "step_number": 23,
      "operation": "oscillation",
      "description": "振荡混匀60秒",
      "parameters": {
        "rpm": 800,
        "time": 60
      }
    },
    {
      "step_number": 24,
      "operation": "move_labware",
      "description": "室温静置3分钟",
      "parameters": {
        "source": "Orbital1",
        "target": "P13"
      }
    },
    {
      "step_number": 25,
      "operation": "incubation",
      "description": "室温静置3分钟",
      "parameters": {
        "time": 180
      }
    },
    {
      "step_number": 26,
      "operation": "move_labware",
      "description": "转移至96孔磁力架上吸附2分钟",
      "parameters": {
        "source": "P13",
        "target": "P12"
      }
    },
    {
      "step_number": 27,
      "operation": "incubation",
      "description": "吸附2分钟",
      "parameters": {
        "time": 120
      }
    },
    {
      "step_number": 28,
      "operation": "transfer",
      "description": "将DNA转移至新的板中",
      "parameters": {
        "source": "P12",
        "target": "P14",
        "tip_rack": "BC230",
        "volume": 40
          }
        }
      ]
    }
'''
    # 完整的labware配置信息
    labware_with_liquid = '''
    [
    {
        "id": "Tip Rack BC230 TL1",
        "parent": "deck",
        "slot_on_deck": "TL1",
        "class_name": "BC230",
        "liquid_type": [],
        "liquid_volume": [],
        "liquid_input_wells": []
    },
    {
        "id": "Tip Rack BC230 TL2",
        "parent": "deck",
        "slot_on_deck": "TL2",
        "class_name": "BC230",
        "liquid_type": [],
        "liquid_volume": [],
        "liquid_input_wells": []
    },
    {
        "id": "Tip Rack BC230 TL3",
        "parent": "deck",
        "slot_on_deck": "TL3",
        "class_name": "BC230",
        "liquid_type": [],
        "liquid_volume": [],
        "liquid_input_wells": []
    },
    {
        "id": "Tip Rack BC230 TL4",
        "parent": "deck",
        "slot_on_deck": "TL4",
        "class_name": "BC230",
        "liquid_type": [],
        "liquid_volume": [],
        "liquid_input_wells": []
    },
    {
        "id": "Tip Rack BC230 TL5",
        "parent": "deck",
        "slot_on_deck": "TL5",
        "class_name": "BC230",
        "liquid_type": [],
        "liquid_volume": [],
        "liquid_input_wells": []
    },
    {
        "id": "Tip Rack BC230 P5",
        "parent": "deck",
        "slot_on_deck": "P5",
        "class_name": "BC230",
        "liquid_type": [],
        "liquid_volume": [],
        "liquid_input_wells": []
    },
    {
        "id": "Tip Rack BC230 P6",
        "parent": "deck",
        "slot_on_deck": "P6",
        "class_name": "BC230",
        "liquid_type": [],
        "liquid_volume": [],
        "liquid_input_wells": []
    },
    {
        "id": "Tip Rack BC230 P15",
        "parent": "deck",
        "slot_on_deck": "P15",
        "class_name": "BC230",
        "liquid_type": [],
        "liquid_volume": [],
        "liquid_input_wells": []
    },
    {
        "id": "Tip Rack BC230 P16",
        "parent": "deck",
        "slot_on_deck": "P16",
        "class_name": "BC230",
        "liquid_type": [],
        "liquid_volume": [],
        "liquid_input_wells": []
    },
    {
        "id": "stock plate on P1",
        "parent": "deck",
        "slot_on_deck": "P1",
        "class_name": "AgilentReservoir",
        "liquid_type": ["PCR product"],
        "liquid_volume": [5000],
        "liquid_input_wells": ["A1"]
    },
    {
        "id": "stock plate on P2",
        "parent": "deck",
        "slot_on_deck": "P2",
        "class_name": "AgilentReservoir",
        "liquid_type": ["bind beads"],
        "liquid_volume": [100000],
        "liquid_input_wells": ["A1"]
    },
    {
        "id": "stock plate on P3",
        "parent": "deck",
        "slot_on_deck": "P3",
        "class_name": "AgilentReservoir",
        "liquid_type": ["75% ethanol"],
        "liquid_volume": [100000],
        "liquid_input_wells": ["A1"]
    },
    {
        "id": "stock plate on P4",
        "parent": "deck",
        "slot_on_deck": "P4",
        "class_name": "AgilentReservoir",
        "liquid_type": ["Elution Buffer"],
        "liquid_volume": [5000],
        "liquid_input_wells": ["A1"]
    },
    {
        "id": "working plate on P11",
        "parent": "deck",
        "slot_on_deck": "P11",
        "class_name": "BCDeep96Round",
        "liquid_type": [],
        "liquid_volume": [],
        "liquid_input_wells": []
    },
    {
        "id": "working plate on P12",
        "parent": "deck",
        "slot_on_deck": "P12",
        "class_name": "BCDeep96Round",
        "liquid_type": [],
        "liquid_volume": [],
        "liquid_input_wells": []
    },
    {
        "id": "working plate on P13",
        "parent": "deck",
        "slot_on_deck": "P13",
        "class_name": "BCDeep96Round",
        "liquid_type": [],
        "liquid_volume": [],
        "liquid_input_wells": []
    },
    {
        "id": "working plate on P14",
        "parent": "deck",
        "slot_on_deck": "P14",
        "class_name": "BCDeep96Round",
        "liquid_type": [],
        "liquid_volume": [],
        "liquid_input_wells": []
    },
    {
        "id": "waste on P22",
        "parent": "deck",
        "slot_on_deck": "P22",
        "class_name": "AgilentReservoir",
        "liquid_type": [],
        "liquid_volume": [],
        "liquid_input_wells": []
    },
    {
        "id": "oscillation",
        "parent": "deck",
        "slot_on_deck": "Orbital1",
        "class_name": "Orbital",
        "liquid_type": [],
        "liquid_volume": [],
        "liquid_input_wells": []
    }
    ]
    '''

    # 创建handler实例
    handler = LiquidHandlerBiomek()
    
    # 创建协议
    protocol = handler.create_protocol(
        protocol_name="DNA纯化完整流程",
        protocol_description="使用磁珠进行DNA纯化的完整自动化流程",
        protocol_version="1.0",
        protocol_author="Biomek系统",
        protocol_date="2024-01-01",
        protocol_type="DNA_purification"
    )

    print("\n=== 第一步：设置所有仪器 ===")
    # 解析labware配置
    labwares = json.loads(labware_with_liquid)
    
    # 设置所有仪器
    instrument_count = 0
    for labware in labwares:
        print(f"设置仪器: {labware['id']} ({labware['class_name']}) 在位置 {labware['slot_on_deck']}")
        handler.instrument_setup_biomek(
            id=labware['id'],
            parent=labware['parent'],
            slot_on_deck=labware['slot_on_deck'],
            class_name=labware['class_name'],
            liquid_type=labware['liquid_type'],
            liquid_volume=labware['liquid_volume'],
            liquid_input_wells=labware['liquid_input_wells']
        )
        instrument_count += 1
    
    print(f"总共设置了 {instrument_count} 个仪器位置")

    print("\n=== 第二步：执行实验步骤 ===")
    # 解析步骤信息
    input_steps = json.loads(steps_info)
    
    # 执行所有步骤
    step_count = 0
    for step in input_steps['steps']:
        operation = step['operation']
        parameters = step['parameters']
        description = step['description']
        
        print(f"步骤 {step['step_number']}: {description}")
        
        if operation == 'transfer':
            handler.transfer_biomek(
                source=parameters['source'],
                target=parameters['target'],
                volume=parameters['volume'],
                tip_rack=parameters['tip_rack'],
                aspirate_techniques='MC P300 high',
                dispense_techniques='MC P300 high'
            )
        elif operation == 'move_labware':
            handler.move_biomek(
                source=parameters['source'],
                target=parameters['target']
            )
        elif operation == 'oscillation':
            handler.oscillation_biomek(
                rpm=parameters['rpm'],
                time=parameters['time']
            )
        elif operation == 'incubation':
            handler.incubation_biomek(
                time=parameters['time']
            )
        
        step_count += 1
    
    print(f"总共执行了 {step_count} 个步骤")

    print("\n=== 第三步：保存完整协议 ===")
    # 获取脚本目录
    script_dir = pathlib.Path(__file__).parent
    
    # 保存完整协议
    complete_output_path = script_dir / "complete_biomek_protocol_0608.json"
    with open(complete_output_path, 'w', encoding='utf-8') as f:
        json.dump(handler.temp_protocol, f, indent=4, ensure_ascii=False)
    
    print(f"完整协议已保存到: {complete_output_path}")
  
    print("\n=== 测试完成 ===")
    print("完整的DNA纯化流程已成功转换为Biomek格式！")<|MERGE_RESOLUTION|>--- conflicted
+++ resolved
@@ -10,12 +10,9 @@
     Container,
     Coordinate,
 )
-<<<<<<< HEAD
 import copy
-=======
 from unilabos_msgs.msg import Resource
 
->>>>>>> 6ae77e04
 from unilabos.ros.nodes.resource_tracker import DeviceNodeResourceTracker  # type: ignore
 
 
